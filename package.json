--- conflicted
+++ resolved
@@ -5,13 +5,8 @@
     "fable-compiler": "2.3.24",
     "fable-loader": "2.1.8",
     "webpack-cli": "3.3.8",
-<<<<<<< HEAD
-    "webpack": "4.40.0",
+    "webpack": "4.40.2",
     "webpack-dev-server": "3.8.1"
-=======
-    "webpack": "4.40.2",
-    "webpack-dev-server": "3.8.0"
->>>>>>> 3fc9c8d5
   },
   "scripts": {
     "postinstall": "paket restore && paket generate-load-scripts -f netstandard2.0 -t fsx",
