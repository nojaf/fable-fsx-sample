--- conflicted
+++ resolved
@@ -1,13 +1,8 @@
 {
   "private": true,
   "dependencies": {
-<<<<<<< HEAD
     "@babel/core": "7.6.3",
-    "fable-compiler": "2.4.1",
-=======
-    "@babel/core": "7.6.2",
     "fable-compiler": "2.4.2",
->>>>>>> 41d7a7a5
     "fable-loader": "2.1.8",
     "webpack-cli": "3.3.9",
     "webpack": "4.41.1",
