{
  "private": true,
  "dependencies": {
    "@babel/core": "7.9.0",
    "fable-compiler": "2.4.21",
    "fable-loader": "2.1.9",
    "webpack-cli": "3.3.10",
<<<<<<< HEAD
    "webpack-dev-server": "3.10.3",
    "webpack": "4.42.1"
=======
    "webpack-dev-server": "3.11.0",
    "webpack": "4.42.0"
>>>>>>> 0c3041a7
  },
  "scripts": {
    "postinstall": "paket restore && paket generate-load-scripts -f netstandard2.0 -t fsx",
    "start": "webpack-dev-server",
    "build": "webpack -p"
  }
}<|MERGE_RESOLUTION|>--- conflicted
+++ resolved
@@ -5,13 +5,8 @@
     "fable-compiler": "2.4.21",
     "fable-loader": "2.1.9",
     "webpack-cli": "3.3.10",
-<<<<<<< HEAD
-    "webpack-dev-server": "3.10.3",
+    "webpack-dev-server": "3.11.0",
     "webpack": "4.42.1"
-=======
-    "webpack-dev-server": "3.11.0",
-    "webpack": "4.42.0"
->>>>>>> 0c3041a7
   },
   "scripts": {
     "postinstall": "paket restore && paket generate-load-scripts -f netstandard2.0 -t fsx",
